--- conflicted
+++ resolved
@@ -63,13 +63,9 @@
 enum isl_error {
 	isl_error_none = 0,
 	isl_error_unknown,
-<<<<<<< HEAD
+	isl_error_internal,
 	isl_error_invalid,
 	isl_error_unsupported
-=======
-	isl_error_internal,
-	isl_error_invalid
->>>>>>> d7fef47e
 };
 struct isl_ctx {
 	int			ref;
